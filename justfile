# Environment Variables (Include in all justfiles that need them)
set dotenv-load := true

# Recipe Variables
net_iface := `ip route get 8.8.8.8 | head -n1 | cut -d' ' -f 5`
net_ipaddr := `ip route get 8.8.8.8 | head -n1 | cut -d' ' -f 7`
net_gateway := `ip route get 8.8.8.8 | head -n1 | cut -d' ' -f 3`

# s2e paths
plugins_root := justfile_directory() + "/s2e/source/s2e/libs2eplugins"
plugins_dir := join(plugins_root, "src/s2e/Plugins")
plugins_cmake := join(plugins_root, "src", "CMakeLists.txt")

justdir := justfile_directory()


# Binrec Build commands
# Install apt packages, RealVNCviewer. Required once before build. Requires super user privileges.
install-dependencies:
    # Packages
    sudo apt-get update
<<<<<<< HEAD
    sudo apt-get install -y bison clang-12 cmake flex g++ g++-multilib gcc gcc-multilib git libglib2.0-dev liblua5.1-dev \
        libsigc++-2.0-dev lld-12 llvm-12-dev lua5.3 nasm nlohmann-json3-dev pkg-config python2 subversion net-tools curl \
        pipenv git-lfs doxygen graphviz
=======
    sudo apt-get install -y bison clang cmake flex g++ g++-multilib gcc gcc-multilib git libglib2.0-dev liblua5.1-dev \
        libsigc++-2.0-dev lld llvm-dev lua5.3 nasm nlohmann-json3-dev pkg-config python2 subversion net-tools curl \
        pipenv git-lfs \
        python3.9-dev python3.9-venv # For s2e-env (and compatibility with Python 3.9 from Pipfile): http://s2e.systems/docs/s2e-env.html#id2
>>>>>>> 9b6e91d2
    git lfs install

    # RealVNCviewer
    curl -sSf https://www.realvnc.com/download/file/viewer.files/VNC-Viewer-6.21.406-Linux-x64.deb --output vnc.deb
    sudo apt install ./vnc.deb
    rm vnc.deb

    # Initialize pipenv, submodules, git-lfs
    just init


# Cleans out a previous BinRec build
clean-all:
    rm -rf build

# Builds BinRec from scratch, default number of jobs is 4.
build-all jobs="4":
    mkdir -p build
    cd build && cmake .. && make -j{{jobs}}

# Cleans and re-builds BinRec from scratch. This takes a long time (for now).
rebuild-all:
     just clean-all
     just build-all

# TODO Eventually make incremental build commands for just the BinRec pieces

# Pipenv setup /teardown commands
# Initialize Python dependencies, clone submodules, pull lfs files
init:
    test -f Pipfile.lock || pipenv lock --dev
    pipenv sync --dev
    git submodule update --recursive --init
    cd ./test/benchmark && git lfs pull
    just init-s2e-env

# Init the s2e-env, will install dependencies and checkout the s2e repository
init-s2e-env:
  cd ./s2e-env && pipenv run pip install .
  pipenv run s2e init {{justfile_directory()}}/s2e

# Execute a s2e command with the s2e environment active
s2e-command command *args:
  pipenv run s2e {{command}} {{args}}

# Build all of s2e takes a long time...
s2e-build:
  just s2e-command build

# Build the debian image.
# TODO (hbrodin): This could be parmeterized to allow for different image builds
s2e-image-build:
  echo "Kernels to be readable."
  sudo chmod ugo+r /boot/vmlinu*
  just s2e-command image_build debian-9.2.1-i386

# This will trigger a rebuild of libs2e, which contains the plugins
s2e-rebuild-plugins:
  rm -f s2e/build/stamps/libs2e-release-make
  just s2e-command build

s2e-insert-binrec-plugin name:
  # If we don't drop existing links it will overwrite with default plugin
  # content
  rm -f {{plugins_dir}}/{{name}}.cpp
  rm -f {{plugins_dir}}/{{name}}.h
  just s2e-command new_plugin --force {{name}}
  ln -f -s {{justdir}}/{{name}}.cpp {{plugins_dir}}/{{name}}.cpp
  ln -f -s {{justdir}}/{{name}}.h {{plugins_dir}}/{{name}}.h


#  Adds the binrec-plugins to the s2e-plugins structure
s2e-insert-binrec-plugins:
  # "Regular plugins"
  just s2e-insert-binrec-plugin "binrec_plugins/BBExport"
  just s2e-insert-binrec-plugin "binrec_plugins/ELFSelector"
  just s2e-insert-binrec-plugin "binrec_plugins/Export"
  just s2e-insert-binrec-plugin "binrec_plugins/ExportELF"
  just s2e-insert-binrec-plugin "binrec_plugins/FunctionLog"

  # Special handling (e.g. only header, or other directory layout)

  # TODO (hbrodin): Not very proud of this structure. Any way of cleaning it?
  rm -f {{plugins_dir}}/binrec_traceinfo/src/trace_info.cpp
  just s2e-command new_plugin --force "binrec_traceinfo/src/trace_info"
  ln -s -f {{justdir}}/binrec_traceinfo/src/trace_info.cpp {{plugins_dir}}/binrec_traceinfo/src/
  rm -f {{plugins_dir}}/binrec_traceinfo/src/trace_info.h
  ln -s -f {{justdir}}/binrec_traceinfo/include {{plugins_dir}}/binrec_traceinfo/
  grep -F "s2e/Plugins/binrec_traceinfo/include/" {{plugins_cmake}} || \
    echo "\ntarget_include_directories (s2eplugins PUBLIC \"s2e/Plugins/binrec_traceinfo/include/\")" >> {{plugins_cmake}}

  ln -s -f {{justdir}}/binrec_plugins/util.h {{plugins_dir}}/binrec_plugins
  ln -s -f {{justdir}}/binrec_plugins/ModuleSelector.h {{plugins_dir}}/binrec_plugins


# Create a new analysis project
new-project name binary symargs *args:
  pipenv run python -m binrec.project new --bin {{binary}} --sym-args "{{symargs}}" {{name}} {{args}}

run project-name:
  pipenv run python -m binrec.project run {{project-name}}

# Format code
format: format-black format-isort
  # TODO: Eventually format C++ code: clang-format -i DIRNAME

# Format Python code with black
format-black:
  pipenv run black binrec

# Format Python import order with isort
format-isort:
  pipenv run isort binrec

# Runs linting checks
lint: lint-mypy lint-black lint-flake8 lint-isort
  # TODO: Add C++ formatter and linter: clang-format -Werror --dry-run DIRNAME

# Runs Python static code checking with flake8
lint-flake8:
  pipenv run flake8 --max-line-length 88 binrec

# Runs Python type checking with mypy
lint-mypy:
  pipenv run mypy binrec

# Runs Python code format and style checks with black
lint-black:
  pipenv run black --check binrec

# Runs Python import sort order format check with isort
lint-isort:
  pipenv run isort --check binrec

# Build all documentation
build-docs: build-python-docs build-cpp-docs

# Build C++ documentation (doxygen)
build-cpp-docs:
  cd build && cmake --build . --target doxygen

# Build Python documentation (sphinx)
build-python-docs target="html":
  cd docs && pipenv run sphinx-build -M {{target}} source build

# Clean built Sphinx documentation
clean-python-docs:
  just build-python-docs clean

# Remove pipenv virtual environment
clear:
  pipenv --rm || true

# Remove everything with pipenv (except Pipfile)
full-reset: clear
  rm -f Pipfile.lock

update:
  pipenv update

# Setup the initial network configuration
configure-network:
  # create the bridge
  sudo ip link add br0 type bridge
  # reset the interface
  sudo ip addr flush dev {{net_iface}}
  # setup the bridge / tap
  sudo ip link set {{net_iface}} master br0
  sudo ip tuntap add dev tap0 mode tap user $USER
  sudo ip link set tap0 master br0
  sudo ip link set dev br0 up
  sudo ip link set dev tap0 up
  sudo ifconfig br0 {{net_ipaddr}}
  sudo ifconfig {{net_iface}} 0.0.0.0 promisc
  sudo route add default gw {{net_gateway}}
  # copy the dns config from the original adapter to the bridge
  sudo resolvectl dns br0 `resolvectl dns {{net_iface}} | cut -d':' -f 2`


# Runs all unit and integration tests, which may take several minutes to complete
run-tests: erase-test-coverage run-unit-tests run-gtest run-integration-tests


# Runs unit tests
run-unit-tests: && run-test-coverage-report
  pipenv run coverage run --source=binrec --omit binrec/lib.py -m pytest --verbose -k "not test_integration"


# Runs integration tests, which may take several minutes to complete
run-integration-tests:
  pipenv run coverage run --source=binrec -m pytest --verbose -k "test_integration"


# Runs C++ unit tests
run-gtest:
  cd build && ctest


# Print the last test run code coverage report
run-test-coverage-report:
  pipenv run coverage report -m


# Erase the last test code coverage report
erase-test-coverage:
  pipenv run coverage erase


# BinRec Python API Commands

# Merge cpatures within a single trace (ex. hello-1)
merge-captures project trace_id:
  pipenv run python -m binrec.merge --trace-id {{trace_id}}

<<<<<<< HEAD
# Recursively merge all captures and traces for a binary (ex. hello)
merge-traces binary:
  pipenv run python -m binrec.merge --binary {{binary}} --verbose

# Lift a recovered binary from a trace (ex. hello)
lift-trace binary:
  pipenv run python -m binrec.lift {{binary}} --verbose
=======
# Recursively merge all captures and traces for a project (ex. hello)
merge-traces project *trace_id:
  pipenv run python -m binrec.merge --project-name {{project}} {{trace_id}}

# Lift a recovered binary from a trace (ex. hello)
lift-trace project *index:
  pipenv run python -m binrec.lift {{project}} {{index}}

list-projects:
  pipenv run python -m binrec.project list

list-traces project:
  pipenv run python -m binrec.project list-traces {{project}}

list-merged project:
  pipenv run python -m binrec.project list-merged {{project}}
>>>>>>> 9b6e91d2
<|MERGE_RESOLUTION|>--- conflicted
+++ resolved
@@ -19,16 +19,12 @@
 install-dependencies:
     # Packages
     sudo apt-get update
-<<<<<<< HEAD
+
     sudo apt-get install -y bison clang-12 cmake flex g++ g++-multilib gcc gcc-multilib git libglib2.0-dev liblua5.1-dev \
         libsigc++-2.0-dev lld-12 llvm-12-dev lua5.3 nasm nlohmann-json3-dev pkg-config python2 subversion net-tools curl \
-        pipenv git-lfs doxygen graphviz
-=======
-    sudo apt-get install -y bison clang cmake flex g++ g++-multilib gcc gcc-multilib git libglib2.0-dev liblua5.1-dev \
-        libsigc++-2.0-dev lld llvm-dev lua5.3 nasm nlohmann-json3-dev pkg-config python2 subversion net-tools curl \
-        pipenv git-lfs \
+        pipenv git-lfs doxygen graphviz \
         python3.9-dev python3.9-venv # For s2e-env (and compatibility with Python 3.9 from Pipfile): http://s2e.systems/docs/s2e-env.html#id2
->>>>>>> 9b6e91d2
+
     git lfs install
 
     # RealVNCviewer
@@ -243,15 +239,17 @@
 merge-captures project trace_id:
   pipenv run python -m binrec.merge --trace-id {{trace_id}}
 
-<<<<<<< HEAD
+
+# TODO: These interfaces are for old S2E - we should remove them once we get them working after merge.
+#       They are kept here in case we need them as we perform the merge.
 # Recursively merge all captures and traces for a binary (ex. hello)
-merge-traces binary:
-  pipenv run python -m binrec.merge --binary {{binary}} --verbose
+#merge-traces binary:
+#  pipenv run python -m binrec.merge --binary {{binary}} --verbose
 
 # Lift a recovered binary from a trace (ex. hello)
-lift-trace binary:
-  pipenv run python -m binrec.lift {{binary}} --verbose
-=======
+#lift-trace binary:
+#  pipenv run python -m binrec.lift {{binary}} --verbose
+
 # Recursively merge all captures and traces for a project (ex. hello)
 merge-traces project *trace_id:
   pipenv run python -m binrec.merge --project-name {{project}} {{trace_id}}
@@ -267,5 +265,4 @@
   pipenv run python -m binrec.project list-traces {{project}}
 
 list-merged project:
-  pipenv run python -m binrec.project list-merged {{project}}
->>>>>>> 9b6e91d2
+  pipenv run python -m binrec.project list-merged {{project}}